/* eslint-disable @typescript-eslint/no-use-before-define */
import {
  _coerceToRunnable,
  Runnable,
  RunnableConfig,
  RunnableInterface,
  RunnableIOSchema,
  RunnableLike,
} from "@langchain/core/runnables";
import {
  Node as DrawableGraphNode,
  Graph as DrawableGraph,
} from "@langchain/core/runnables/graph";
import { All, BaseCheckpointSaver } from "@langchain/langgraph-checkpoint";
import { z } from "zod";
import { validate as isUuid } from "uuid";
import { PregelNode } from "../pregel/read.js";
import { Channel, Pregel } from "../pregel/index.js";
import type { PregelParams } from "../pregel/types.js";
import { BaseChannel } from "../channels/base.js";
import { EphemeralValue } from "../channels/ephemeral_value.js";
import { ChannelWrite, PASSTHROUGH } from "../pregel/write.js";
import {
  _isSend,
  CHECKPOINT_NAMESPACE_END,
  CHECKPOINT_NAMESPACE_SEPARATOR,
  END,
  Send,
  START,
  TAG_HIDDEN,
} from "../constants.js";
import {
  gatherIterator,
  gatherIteratorSync,
  RunnableCallable,
} from "../utils.js";
import {
  InvalidUpdateError,
  NodeInterrupt,
  UnreachableNodeError,
} from "../errors.js";
import { StateDefinition, StateType } from "./annotation.js";
import type { LangGraphRunnableConfig } from "../pregel/runnable_types.js";
import { isPregelLike } from "../pregel/utils/subgraph.js";

export interface BranchOptions<
  IO,
  N extends string,
  CallOptions extends LangGraphRunnableConfig = LangGraphRunnableConfig
> {
  source: N;
  path: RunnableLike<IO, BranchPathReturnValue, CallOptions>;
  pathMap?: Record<string, N | typeof END> | (N | typeof END)[];
}

export type BranchPathReturnValue =
  | string
  | Send
  | (string | Send)[]
  | Promise<string | Send | (string | Send)[]>;

type NodeAction<S, U, C extends StateDefinition> = RunnableLike<
  S,
  U extends object ? U & Record<string, any> : U, // eslint-disable-line @typescript-eslint/no-explicit-any
  LangGraphRunnableConfig<StateType<C>>
>;

export class Branch<
  IO,
  N extends string,
  CallOptions extends LangGraphRunnableConfig = LangGraphRunnableConfig
> {
  path: Runnable<IO, BranchPathReturnValue, CallOptions>;

  ends?: Record<string, N | typeof END>;

  constructor(options: Omit<BranchOptions<IO, N, CallOptions>, "source">) {
    if (Runnable.isRunnable(options.path)) {
      this.path = options.path as Runnable<
        IO,
        BranchPathReturnValue,
        CallOptions
      >;
    } else {
      this.path = _coerceToRunnable(options.path).withConfig({
        runName: `Branch`,
      } as CallOptions);
    }
    this.ends = Array.isArray(options.pathMap)
      ? options.pathMap.reduce((acc, n) => {
          acc[n] = n;
          return acc;
        }, {} as Record<string, N | typeof END>)
      : options.pathMap;
  }

  run(
    writer: (
      dests: (string | Send)[],
      config: LangGraphRunnableConfig
    ) => Runnable | void | Promise<void>,
    reader?: (config: CallOptions) => IO
  ) {
    return ChannelWrite.registerWriter(
      new RunnableCallable({
        name: "<branch_run>",
        trace: false,
        func: async (input: IO, config: CallOptions) => {
          try {
            return await this._route(input, config, writer, reader);
            // eslint-disable-next-line @typescript-eslint/no-explicit-any
          } catch (e: any) {
            // Detect & warn if NodeInterrupt is thrown in a conditional edge
            if (e.name === NodeInterrupt.unminifiable_name) {
              console.warn(
                "[WARN]: 'NodeInterrupt' thrown in conditional edge. This is likely a bug in your graph implementation.\n" +
                  "NodeInterrupt should only be thrown inside a node, not in edge conditions."
              );
            }
            throw e;
          }
        },
      })
    );
  }

  async _route(
    input: IO,
    config: CallOptions,
    writer: (
      dests: (string | Send)[],
      config: LangGraphRunnableConfig
    ) => Runnable | void | Promise<void>,
    reader?: (config: CallOptions) => IO
    // eslint-disable-next-line @typescript-eslint/no-explicit-any
  ): Promise<Runnable | any> {
    let result = await this.path.invoke(
      reader ? reader(config) : input,
      config
    );
    if (!Array.isArray(result)) {
      result = [result];
    }

    let destinations: (string | Send)[];
    if (this.ends) {
      destinations = result.map((r) => (_isSend(r) ? r : this.ends![r]));
    } else {
      destinations = result;
    }
    if (destinations.some((dest) => !dest)) {
      throw new Error("Branch condition returned unknown or null destination");
    }
    if (destinations.filter(_isSend).some((packet) => packet.node === END)) {
      throw new InvalidUpdateError("Cannot send a packet to the END node");
    }
    const writeResult = await writer(destinations, config);
    return writeResult ?? input;
  }
}

export type NodeSpec<RunInput, RunOutput> = {
  runnable: Runnable<RunInput, RunOutput>;
  metadata?: Record<string, unknown>;
  // eslint-disable-next-line @typescript-eslint/no-explicit-any
  subgraphs?: Pregel<any, any>[];
  ends?: string[];
  defer?: boolean;
};

export type AddNodeOptions<Nodes extends string = string> = {
  metadata?: Record<string, unknown>;
  // eslint-disable-next-line @typescript-eslint/no-explicit-any
  subgraphs?: Pregel<any, any>[];
<<<<<<< HEAD
  ends?: Nodes[];
=======
  ends?: string[];
  defer?: boolean;
>>>>>>> 07a8594b
};

export class Graph<
  N extends string = typeof START | typeof END,
  // eslint-disable-next-line @typescript-eslint/no-explicit-any
  RunInput = any,
  // eslint-disable-next-line @typescript-eslint/no-explicit-any
  RunOutput = any,
  NodeSpecType extends NodeSpec<RunInput, RunOutput> = NodeSpec<
    RunInput,
    RunOutput
  >,
  C extends StateDefinition = StateDefinition
> {
  nodes: Record<N, NodeSpecType>;

  edges: Set<[N | typeof START, N | typeof END]>;

  // eslint-disable-next-line @typescript-eslint/no-explicit-any
  branches: Record<string, Record<string, Branch<RunInput, N, any>>>;

  entryPoint?: string;

  compiled = false;

  constructor() {
    this.nodes = {} as Record<N, NodeSpecType>;
    this.edges = new Set();
    this.branches = {};
  }

  protected warnIfCompiled(message: string): void {
    if (this.compiled) {
      console.warn(message);
    }
  }

  get allEdges(): Set<[string, string]> {
    return this.edges;
  }

  addNode<K extends string>(
    nodes:
      | Record<K, NodeAction<RunInput, RunOutput, C>>
      | [
          key: K,
          action: NodeAction<RunInput, RunOutput, C>,
          options?: AddNodeOptions
        ][]
  ): Graph<N | K, RunInput, RunOutput>;

  addNode<K extends string, NodeInput = RunInput>(
    key: K,
    action: NodeAction<NodeInput, RunOutput, C>,
    options?: AddNodeOptions
  ): Graph<N | K, RunInput, RunOutput>;

  addNode<K extends string, NodeInput = RunInput>(
    ...args:
      | [
          key: K,
          action: NodeAction<NodeInput, RunOutput, C>,
          options?: AddNodeOptions
        ]
      | [
          nodes:
            | Record<K, NodeAction<NodeInput, RunOutput, C>>
            | [
                key: K,
                action: NodeAction<NodeInput, RunOutput, C>,
                options?: AddNodeOptions
              ][]
        ]
  ): Graph<N | K, RunInput, RunOutput> {
    function isMutlipleNodes(
      args: unknown[]
    ): args is [
      nodes:
        | Record<K, NodeAction<NodeInput, RunOutput, C>>
        | [
            key: K,
            action: NodeAction<NodeInput, RunOutput, C>,
            options?: AddNodeOptions
          ][],
      options?: AddNodeOptions
    ] {
      return args.length >= 1 && typeof args[0] !== "string";
    }

    const nodes = (
      isMutlipleNodes(args) // eslint-disable-line no-nested-ternary
        ? Array.isArray(args[0])
          ? args[0]
          : Object.entries(args[0])
        : [[args[0], args[1], args[2]]]
    ) as [K, NodeAction<NodeInput, RunOutput, C>, AddNodeOptions][];

    if (nodes.length === 0) {
      throw new Error("No nodes provided in `addNode`");
    }

    for (const [key, action, options] of nodes) {
      for (const reservedChar of [
        CHECKPOINT_NAMESPACE_SEPARATOR,
        CHECKPOINT_NAMESPACE_END,
      ]) {
        if (key.includes(reservedChar)) {
          throw new Error(
            `"${reservedChar}" is a reserved character and is not allowed in node names.`
          );
        }
      }
      this.warnIfCompiled(
        `Adding a node to a graph that has already been compiled. This will not be reflected in the compiled graph.`
      );

      if (key in this.nodes) {
        throw new Error(`Node \`${key}\` already present.`);
      }
      if (key === END) {
        throw new Error(`Node \`${key}\` is reserved.`);
      }

      const runnable = _coerceToRunnable<RunInput, RunOutput>(
        // Account for arbitrary state due to Send API
        action as RunnableLike<RunInput, RunOutput>
      );

      this.nodes[key as unknown as N] = {
        runnable,
        metadata: options?.metadata,
        subgraphs: isPregelLike(runnable) ? [runnable] : options?.subgraphs,
        ends: options?.ends,
      } as NodeSpecType;
    }

    return this as Graph<N | K, RunInput, RunOutput, NodeSpecType>;
  }

  addEdge(startKey: N | typeof START, endKey: N | typeof END): this {
    this.warnIfCompiled(
      `Adding an edge to a graph that has already been compiled. This will not be reflected in the compiled graph.`
    );

    if (startKey === END) {
      throw new Error("END cannot be a start node");
    }
    if (endKey === START) {
      throw new Error("START cannot be an end node");
    }
    if (
      Array.from(this.edges).some(([start]) => start === startKey) &&
      !("channels" in this)
    ) {
      throw new Error(
        `Already found path for ${startKey}. For multiple edges, use StateGraph.`
      );
    }

    this.edges.add([startKey, endKey]);

    return this;
  }

  addConditionalEdges(
    source: BranchOptions<RunInput, N, LangGraphRunnableConfig<StateType<C>>>
  ): this;

  addConditionalEdges(
    source: N,
    path: RunnableLike<
      RunInput,
      BranchPathReturnValue,
      LangGraphRunnableConfig<StateType<C>>
    >,
    pathMap?: BranchOptions<
      RunInput,
      N,
      LangGraphRunnableConfig<StateType<C>>
    >["pathMap"]
  ): this;

  addConditionalEdges(
    source:
      | N
      | BranchOptions<RunInput, N, LangGraphRunnableConfig<StateType<C>>>,
    path?: RunnableLike<
      RunInput,
      BranchPathReturnValue,
      LangGraphRunnableConfig<StateType<C>>
    >,
    pathMap?: BranchOptions<
      RunInput,
      N,
      LangGraphRunnableConfig<StateType<C>>
    >["pathMap"]
  ): this {
    const options: BranchOptions<
      RunInput,
      N,
      LangGraphRunnableConfig<StateType<C>>
    > = typeof source === "object" ? source : { source, path: path!, pathMap };

    this.warnIfCompiled(
      "Adding an edge to a graph that has already been compiled. This will not be reflected in the compiled graph."
    );
    if (!Runnable.isRunnable(options.path)) {
      const pathDisplayValues = Array.isArray(options.pathMap)
        ? options.pathMap.join(",")
        : Object.keys(options.pathMap ?? {}).join(",");
      options.path = _coerceToRunnable(options.path).withConfig({
        runName: `Branch<${options.source}${
          pathDisplayValues !== "" ? `,${pathDisplayValues}` : ""
        }>`.slice(0, 63),
      });
    }
    // find a name for condition
    const name =
      options.path.getName() === "RunnableLambda"
        ? "condition"
        : options.path.getName();
    // validate condition
    if (this.branches[options.source] && this.branches[options.source][name]) {
      throw new Error(
        `Condition \`${name}\` already present for node \`${source}\``
      );
    }
    // save it
    this.branches[options.source] ??= {};
    this.branches[options.source][name] = new Branch(options);
    return this;
  }

  /**
   * @deprecated use `addEdge(START, key)` instead
   */
  setEntryPoint(key: N): this {
    this.warnIfCompiled(
      "Setting the entry point of a graph that has already been compiled. This will not be reflected in the compiled graph."
    );

    return this.addEdge(START, key);
  }

  /**
   * @deprecated use `addEdge(key, END)` instead
   */
  setFinishPoint(key: N): this {
    this.warnIfCompiled(
      "Setting a finish point of a graph that has already been compiled. This will not be reflected in the compiled graph."
    );

    return this.addEdge(key, END);
  }

  compile({
    checkpointer,
    interruptBefore,
    interruptAfter,
    name,
  }: {
    checkpointer?: BaseCheckpointSaver | false;
    interruptBefore?: N[] | All;
    interruptAfter?: N[] | All;
    name?: string;
  } = {}): CompiledGraph<N> {
    // validate the graph
    this.validate([
      ...(Array.isArray(interruptBefore) ? interruptBefore : []),
      ...(Array.isArray(interruptAfter) ? interruptAfter : []),
    ]);

    // create empty compiled graph
    const compiled = new CompiledGraph({
      builder: this,
      checkpointer,
      interruptAfter,
      interruptBefore,
      autoValidate: false,
      nodes: {} as Record<N | typeof START, PregelNode<RunInput, RunOutput>>,
      channels: {
        [START]: new EphemeralValue(),
        [END]: new EphemeralValue(),
      } as Record<N | typeof START | typeof END | string, BaseChannel>,
      inputChannels: START,
      outputChannels: END,
      streamChannels: [] as N[],
      streamMode: "values",
      name,
    });

    // attach nodes, edges and branches
    for (const [key, node] of Object.entries<NodeSpec<RunInput, RunOutput>>(
      this.nodes
    )) {
      compiled.attachNode(key as N, node);
    }
    for (const [start, end] of this.edges) {
      compiled.attachEdge(start, end);
    }
    for (const [start, branches] of Object.entries(this.branches)) {
      for (const [name, branch] of Object.entries(branches)) {
        compiled.attachBranch(start as N, name, branch);
      }
    }

    return compiled.validate();
  }

  validate(interrupt?: string[]): void {
    // assemble sources
    const allSources = new Set([...this.allEdges].map(([src, _]) => src));
    for (const [start] of Object.entries(this.branches)) {
      allSources.add(start);
    }

    // validate sources
    for (const source of allSources) {
      if (source !== START && !(source in this.nodes)) {
        throw new Error(`Found edge starting at unknown node \`${source}\``);
      }
    }

    // assemble targets
    const allTargets = new Set([...this.allEdges].map(([_, target]) => target));
    for (const [start, branches] of Object.entries(this.branches)) {
      for (const branch of Object.values(branches)) {
        if (branch.ends != null) {
          for (const end of Object.values(branch.ends)) {
            allTargets.add(end);
          }
        } else {
          allTargets.add(END);
          for (const node of Object.keys(this.nodes)) {
            if (node !== start) {
              allTargets.add(node);
            }
          }
        }
      }
    }
    for (const node of Object.values<NodeSpecType>(this.nodes)) {
      for (const target of node.ends ?? []) {
        allTargets.add(target);
      }
    }
    // validate targets
    for (const node of Object.keys(this.nodes)) {
      if (!allTargets.has(node)) {
        throw new UnreachableNodeError(
          [
            `Node \`${node}\` is not reachable.`,
            "",
            "If you are returning Command objects from your node,",
            'make sure you are passing names of potential destination nodes as an "ends" array',
            'into ".addNode(..., { ends: ["node1", "node2"] })".',
          ].join("\n"),
          {
            lc_error_code: "UNREACHABLE_NODE",
          }
        );
      }
    }
    for (const target of allTargets) {
      if (target !== END && !(target in this.nodes)) {
        throw new Error(`Found edge ending at unknown node \`${target}\``);
      }
    }

    // validate interrupts
    if (interrupt) {
      for (const node of interrupt) {
        if (!(node in this.nodes)) {
          throw new Error(`Interrupt node \`${node}\` is not present`);
        }
      }
    }

    this.compiled = true;
  }
}

export class CompiledGraph<
  N extends string,
  // eslint-disable-next-line @typescript-eslint/no-explicit-any
  State = any,
  // eslint-disable-next-line @typescript-eslint/no-explicit-any
  Update = any,
  // eslint-disable-next-line @typescript-eslint/no-explicit-any
  ConfigurableFieldType extends Record<string, any> = Record<string, any>,
  // eslint-disable-next-line @typescript-eslint/no-explicit-any
  InputType = any,
  // eslint-disable-next-line @typescript-eslint/no-explicit-any
  OutputType = any
> extends Pregel<
  Record<N | typeof START, PregelNode<State, Update>>,
  Record<N | typeof START | typeof END | string, BaseChannel>,
  // eslint-disable-next-line @typescript-eslint/no-explicit-any
  ConfigurableFieldType & Record<string, any>,
  InputType,
  OutputType
> {
  declare NodeType: N;

  declare RunInput: State;

  declare RunOutput: Update;

  builder: Graph<N, State, Update>;

  constructor({
    builder,
    ...rest
  }: { builder: Graph<N, State, Update> } & PregelParams<
    Record<N | typeof START, PregelNode<State, Update>>,
    Record<N | typeof START | typeof END | string, BaseChannel>
  >) {
    super(rest);
    this.builder = builder;
  }

  attachNode(key: N, node: NodeSpec<State, Update>): void {
    this.channels[key] = new EphemeralValue();
    this.nodes[key] = new PregelNode({
      channels: [],
      triggers: [],
      metadata: node.metadata,
      subgraphs: node.subgraphs,
      ends: node.ends,
    })
      .pipe(node.runnable)
      .pipe(
        new ChannelWrite([{ channel: key, value: PASSTHROUGH }], [TAG_HIDDEN])
      );
    (this.streamChannels as N[]).push(key);
  }

  attachEdge(start: N | typeof START, end: N | typeof END): void {
    if (end === END) {
      if (start === START) {
        throw new Error("Cannot have an edge from START to END");
      }
      this.nodes[start].writers.push(
        new ChannelWrite([{ channel: END, value: PASSTHROUGH }], [TAG_HIDDEN])
      );
    } else {
      this.nodes[end].triggers.push(start);
      (this.nodes[end].channels as string[]).push(start);
    }
  }

  attachBranch(
    start: N | typeof START,
    name: string,
    branch: Branch<State, N>
  ) {
    // add hidden start node
    if (start === START && !this.nodes[START]) {
      this.nodes[START] = Channel.subscribeTo(START, { tags: [TAG_HIDDEN] });
    }

    // attach branch writer
    this.nodes[start].pipe(
      branch.run((dests) => {
        const writes = dests.map((dest) => {
          if (_isSend(dest)) {
            return dest;
          }
          return {
            channel: dest === END ? END : `branch:${start}:${name}:${dest}`,
            value: PASSTHROUGH,
          };
        });
        return new ChannelWrite(writes, [TAG_HIDDEN]);
      })
    );

    // attach branch readers
    const ends = branch.ends
      ? Object.values(branch.ends)
      : (Object.keys(this.nodes) as N[]);
    for (const end of ends) {
      if (end !== END) {
        const channelName = `branch:${start}:${name}:${end}`;
        (this.channels as Record<string, BaseChannel>)[channelName] =
          new EphemeralValue();
        this.nodes[end].triggers.push(channelName);
        (this.nodes[end].channels as string[]).push(channelName);
      }
    }
  }

  /**
   * Returns a drawable representation of the computation graph.
   */
  override async getGraphAsync(
    config?: RunnableConfig & { xray?: boolean | number }
  ): Promise<DrawableGraph> {
    const xray = config?.xray;
    const graph = new DrawableGraph();
    const startNodes: Record<string, DrawableGraphNode> = {
      [START]: graph.addNode(
        {
          schema: z.any(),
        },
        START
      ),
    };
    const endNodes: Record<string, DrawableGraphNode> = {};
    // eslint-disable-next-line @typescript-eslint/no-explicit-any
    let subgraphs: Record<string, CompiledGraph<any>> = {};
    if (xray) {
      subgraphs = Object.fromEntries(
        (await gatherIterator(this.getSubgraphsAsync())).filter(
          // eslint-disable-next-line @typescript-eslint/no-explicit-any
          (x): x is [string, CompiledGraph<any>] => isCompiledGraph(x[1])
        )
      );
    }

    function addEdge(
      start: string,
      end: string,
      label?: string,
      conditional = false
    ) {
      if (end === END && endNodes[END] === undefined) {
        endNodes[END] = graph.addNode({ schema: z.any() }, END);
      }
      if (startNodes[start] === undefined) {
        return;
      }
      if (endNodes[end] === undefined) {
        throw new Error(`End node ${end} not found!`);
      }
      return graph.addEdge(
        startNodes[start],
        endNodes[end],
        label !== end ? label : undefined,
        conditional
      );
    }

    for (const [key, nodeSpec] of Object.entries(this.builder.nodes) as [
      N,
      NodeSpec<State, Update>
    ][]) {
      const displayKey = _escapeMermaidKeywords(key);
      const node = nodeSpec.runnable;
      const metadata = nodeSpec.metadata ?? {};
      if (
        this.interruptBefore?.includes(key) &&
        this.interruptAfter?.includes(key)
      ) {
        metadata.__interrupt = "before,after";
      } else if (this.interruptBefore?.includes(key)) {
        metadata.__interrupt = "before";
      } else if (this.interruptAfter?.includes(key)) {
        metadata.__interrupt = "after";
      }
      if (xray) {
        const newXrayValue = typeof xray === "number" ? xray - 1 : xray;
        const drawableSubgraph =
          subgraphs[key] !== undefined
            ? await subgraphs[key].getGraphAsync({
                ...config,
                xray: newXrayValue,
              })
            : node.getGraph(config);

        drawableSubgraph.trimFirstNode();
        drawableSubgraph.trimLastNode();

        if (Object.keys(drawableSubgraph.nodes).length > 1) {
          const [e, s] = graph.extend(drawableSubgraph, displayKey);
          if (e === undefined) {
            throw new Error(
              `Could not extend subgraph "${key}" due to missing entrypoint.`
            );
          }

          // TODO: Remove default name once we stop supporting core 0.2.0
          // eslint-disable-next-line no-inner-declarations
          function _isRunnableInterface(
            // eslint-disable-next-line @typescript-eslint/no-explicit-any
            thing: any
          ): thing is RunnableInterface {
            return thing ? thing.lc_runnable : false;
          }
          // eslint-disable-next-line no-inner-declarations
          function _nodeDataStr(
            id: string | undefined,
            data: RunnableInterface | RunnableIOSchema
          ): string {
            if (id !== undefined && !isUuid(id)) {
              return id;
            } else if (_isRunnableInterface(data)) {
              try {
                let dataStr = data.getName();
                dataStr = dataStr.startsWith("Runnable")
                  ? dataStr.slice("Runnable".length)
                  : dataStr;
                return dataStr;
              } catch (error) {
                return data.getName();
              }
            } else {
              return data.name ?? "UnknownSchema";
            }
          }
          // TODO: Remove casts when we stop supporting core 0.2.0
          if (s !== undefined) {
            startNodes[displayKey] = {
              name: _nodeDataStr(s.id, s.data),
              ...s,
            } as DrawableGraphNode;
          }
          endNodes[displayKey] = {
            name: _nodeDataStr(e.id, e.data),
            ...e,
          } as DrawableGraphNode;
        } else {
          // TODO: Remove when we stop supporting core 0.2.0
          // eslint-disable-next-line @typescript-eslint/ban-ts-comment
          // @ts-ignore
          const newNode = graph.addNode(node, displayKey, metadata);
          startNodes[displayKey] = newNode;
          endNodes[displayKey] = newNode;
        }
      } else {
        // TODO: Remove when we stop supporting core 0.2.0
        // eslint-disable-next-line @typescript-eslint/ban-ts-comment
        // @ts-ignore
        const newNode = graph.addNode(node, displayKey, metadata);
        startNodes[displayKey] = newNode;
        endNodes[displayKey] = newNode;
      }
    }
    const sortedEdges = [...this.builder.allEdges].sort(([a], [b]) => {
      if (a < b) {
        return -1;
      } else if (b > a) {
        return 1;
      } else {
        return 0;
      }
    });
    for (const [start, end] of sortedEdges) {
      addEdge(_escapeMermaidKeywords(start), _escapeMermaidKeywords(end));
    }
    for (const [start, branches] of Object.entries(this.builder.branches)) {
      const defaultEnds: Record<string, string> = {
        ...Object.fromEntries(
          Object.keys(this.builder.nodes)
            .filter((k) => k !== start)
            .map((k) => [_escapeMermaidKeywords(k), _escapeMermaidKeywords(k)])
        ),
        [END]: END,
      };
      for (const branch of Object.values(branches)) {
        let ends;
        if (branch.ends !== undefined) {
          ends = branch.ends;
        } else {
          ends = defaultEnds;
        }
        for (const [label, end] of Object.entries(ends)) {
          addEdge(
            _escapeMermaidKeywords(start),
            _escapeMermaidKeywords(end),
            label,
            true
          );
        }
      }
    }
    for (const [key, node] of Object.entries(this.builder.nodes) as [
      N,
      NodeSpec<State, Update>
    ][]) {
      if (node.ends !== undefined) {
        for (const end of node.ends) {
          addEdge(
            _escapeMermaidKeywords(key),
            _escapeMermaidKeywords(end),
            undefined,
            true
          );
        }
      }
    }
    return graph;
  }

  /**
   * Returns a drawable representation of the computation graph.
   *
   * @deprecated Use getGraphAsync instead. The async method will be the default in the next minor core release.
   */
  override getGraph(
    config?: RunnableConfig & { xray?: boolean | number }
  ): DrawableGraph {
    const xray = config?.xray;
    const graph = new DrawableGraph();
    const startNodes: Record<string, DrawableGraphNode> = {
      [START]: graph.addNode(
        {
          schema: z.any(),
        },
        START
      ),
    };
    const endNodes: Record<string, DrawableGraphNode> = {};
    // eslint-disable-next-line @typescript-eslint/no-explicit-any
    let subgraphs: Record<string, CompiledGraph<any>> = {};
    if (xray) {
      subgraphs = Object.fromEntries(
        gatherIteratorSync(this.getSubgraphs()).filter(
          // eslint-disable-next-line @typescript-eslint/no-explicit-any
          (x): x is [string, CompiledGraph<any>] => isCompiledGraph(x[1])
        )
      );
    }

    function addEdge(
      start: string,
      end: string,
      label?: string,
      conditional = false
    ) {
      if (end === END && endNodes[END] === undefined) {
        endNodes[END] = graph.addNode({ schema: z.any() }, END);
      }
      return graph.addEdge(
        startNodes[start],
        endNodes[end],
        label !== end ? label : undefined,
        conditional
      );
    }

    for (const [key, nodeSpec] of Object.entries(this.builder.nodes) as [
      N,
      NodeSpec<State, Update>
    ][]) {
      const displayKey = _escapeMermaidKeywords(key);
      const node = nodeSpec.runnable;
      const metadata = nodeSpec.metadata ?? {};
      if (
        this.interruptBefore?.includes(key) &&
        this.interruptAfter?.includes(key)
      ) {
        metadata.__interrupt = "before,after";
      } else if (this.interruptBefore?.includes(key)) {
        metadata.__interrupt = "before";
      } else if (this.interruptAfter?.includes(key)) {
        metadata.__interrupt = "after";
      }
      if (xray) {
        const newXrayValue = typeof xray === "number" ? xray - 1 : xray;
        const drawableSubgraph =
          subgraphs[key] !== undefined
            ? subgraphs[key].getGraph({
                ...config,
                xray: newXrayValue,
              })
            : node.getGraph(config);
        drawableSubgraph.trimFirstNode();
        drawableSubgraph.trimLastNode();
        if (Object.keys(drawableSubgraph.nodes).length > 1) {
          const [e, s] = graph.extend(drawableSubgraph, displayKey);
          if (e === undefined) {
            throw new Error(
              `Could not extend subgraph "${key}" due to missing entrypoint.`
            );
          }

          // TODO: Remove default name once we stop supporting core 0.2.0
          // eslint-disable-next-line no-inner-declarations
          function _isRunnableInterface(
            // eslint-disable-next-line @typescript-eslint/no-explicit-any
            thing: any
          ): thing is RunnableInterface {
            return thing ? thing.lc_runnable : false;
          }
          // eslint-disable-next-line no-inner-declarations
          function _nodeDataStr(
            id: string | undefined,
            data: RunnableInterface | RunnableIOSchema
          ): string {
            if (id !== undefined && !isUuid(id)) {
              return id;
            } else if (_isRunnableInterface(data)) {
              try {
                let dataStr = data.getName();
                dataStr = dataStr.startsWith("Runnable")
                  ? dataStr.slice("Runnable".length)
                  : dataStr;
                return dataStr;
              } catch (error) {
                return data.getName();
              }
            } else {
              return data.name ?? "UnknownSchema";
            }
          }
          // TODO: Remove casts when we stop supporting core 0.2.0
          if (s !== undefined) {
            startNodes[displayKey] = {
              name: _nodeDataStr(s.id, s.data),
              ...s,
            } as DrawableGraphNode;
          }
          endNodes[displayKey] = {
            name: _nodeDataStr(e.id, e.data),
            ...e,
          } as DrawableGraphNode;
        } else {
          // TODO: Remove when we stop supporting core 0.2.0
          // eslint-disable-next-line @typescript-eslint/ban-ts-comment
          // @ts-ignore
          const newNode = graph.addNode(node, displayKey, metadata);
          startNodes[displayKey] = newNode;
          endNodes[displayKey] = newNode;
        }
      } else {
        // TODO: Remove when we stop supporting core 0.2.0
        // eslint-disable-next-line @typescript-eslint/ban-ts-comment
        // @ts-ignore
        const newNode = graph.addNode(node, displayKey, metadata);
        startNodes[displayKey] = newNode;
        endNodes[displayKey] = newNode;
      }
    }
    const sortedEdges = [...this.builder.allEdges].sort(([a], [b]) => {
      if (a < b) {
        return -1;
      } else if (b > a) {
        return 1;
      } else {
        return 0;
      }
    });
    for (const [start, end] of sortedEdges) {
      addEdge(_escapeMermaidKeywords(start), _escapeMermaidKeywords(end));
    }
    for (const [start, branches] of Object.entries(this.builder.branches)) {
      const defaultEnds: Record<string, string> = {
        ...Object.fromEntries(
          Object.keys(this.builder.nodes)
            .filter((k) => k !== start)
            .map((k) => [_escapeMermaidKeywords(k), _escapeMermaidKeywords(k)])
        ),
        [END]: END,
      };
      for (const branch of Object.values(branches)) {
        let ends;
        if (branch.ends !== undefined) {
          ends = branch.ends;
        } else {
          ends = defaultEnds;
        }
        for (const [label, end] of Object.entries(ends)) {
          addEdge(
            _escapeMermaidKeywords(start),
            _escapeMermaidKeywords(end),
            label,
            true
          );
        }
      }
    }
    return graph;
  }
}

// eslint-disable-next-line @typescript-eslint/no-explicit-any
function isCompiledGraph(x: unknown): x is CompiledGraph<any> {
  return (
    // eslint-disable-next-line @typescript-eslint/no-explicit-any
    typeof (x as CompiledGraph<any>).attachNode === "function" &&
    // eslint-disable-next-line @typescript-eslint/no-explicit-any
    typeof (x as CompiledGraph<any>).attachEdge === "function"
  );
}

function _escapeMermaidKeywords(key: string) {
  if (key === "subgraph") {
    return `"${key}"`;
  }
  return key;
}<|MERGE_RESOLUTION|>--- conflicted
+++ resolved
@@ -172,12 +172,8 @@
   metadata?: Record<string, unknown>;
   // eslint-disable-next-line @typescript-eslint/no-explicit-any
   subgraphs?: Pregel<any, any>[];
-<<<<<<< HEAD
   ends?: Nodes[];
-=======
-  ends?: string[];
   defer?: boolean;
->>>>>>> 07a8594b
 };
 
 export class Graph<
